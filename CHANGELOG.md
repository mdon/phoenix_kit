<<<<<<< HEAD
## 1.2.4 - 2025-09-11

### Added
- Complete referral codes system with comprehensive management interface
- Referral code creation, validation, and usage tracking functionality
- Admin modules page for system-wide module management and configuration
- Flexible expiration system with optional "no expiration" support for referral codes
- Advanced admin settings for referral code limits with real-time validation:
  - Maximum uses per referral code (configurable limit)
  - Maximum referral codes per user (configurable limit)
- Beneficiary system allowing referral codes to be assigned to specific users
- User search functionality with real-time filtering for beneficiary assignment
- Hierarchical navigation structure with "Modules" parent and nested "Referral System" item
- Professional referral code generation with confusion-resistant character set
- Settings persistence system with module-specific organization

### Changed
- Improved form component alignment and styling in referral code forms
- Updated core input components to fix layout issues with conditional labels
- Reorganized admin settings order for better user experience
- Strengthened form validation with real-time feedback and error handling

### Fixed
- Settings persistence ensuring values are properly saved and loaded from database

## 1.2.3 - 2025-09-08
=======
## 1.2.3 - 2025-09-11
>>>>>>> 4389ea55

### Added
- Enhanced `mix phoenix_kit.status` task with hybrid repository detection and fallback strategies
- Comprehensive status diagnostics with detailed database connection reporting
- Application startup management for reliable status checking in various project configurations
- Intelligent repository detection supporting both configured and auto-detected repositories
- Mailer delegation support with automatic parent application mailer detection
- Comprehensive AWS SES configuration with automatic Finch HTTP client setup
- Finch HTTP client integration for email adapters (SendGrid, Mailgun, AWS SES)
- Auto-detection of existing mailer modules in parent applications
- Enhanced email configuration with configurable sender name and email address
- Production-ready email templates for SMTP, SendGrid, Mailgun, and AWS SES
- Complete AWS SES setup guide with step-by-step checklist and region configuration
- Automatic dependency management for gen_smtp when using AWS SES
- Swoosh API client configuration for HTTP-based email adapters

### Changed
- Asset rebuild system simplified to consistently recommend rebuilds for better reliability
- Status task now provides more detailed verbose diagnostics for troubleshooting
- Update task now delegates status display to dedicated status command for consistency
- Removed complex asset checking logic in favor of straightforward rebuild recommendations
- Email system architecture now supports both delegation and built-in modes
- Mailer configuration defaults to using parent application's existing mailer when available
- Installation process automatically configures appropriate email dependencies
- Documentation restructured with detailed provider-specific setup guides
- PhoenixKit.Mailer module enhanced with delegation capabilities

### Fixed
- Critical CSS integration bug where regex patterns incorrectly matched file paths containing "phoenix_kit" substring
- CSS integration now properly detects only exact PhoenixKit dependency paths (../../deps/phoenix_kit) and ignores false matches like "test_phoenix_kit_v1_web"
- Improved pattern matching specificity to prevent installation failures in projects with similar naming
- Trailing whitespace issues across multiple files for better code quality
- Unused alias imports in tasks and modules
- Dialyzer warnings by updating ignore patterns for better type checking
- Email sender configuration now properly supports custom from_email and from_name settings
- Production email setup documentation with comprehensive provider examples
- Mailer integration patterns for better parent application compatibility

## 1.2.2 - 2025-09-08

### Added
- Comprehensive asset rebuild system with `mix phoenix_kit.assets.rebuild` task for automatic CSS integration
- System status checker with `mix phoenix_kit.status` task for installation diagnostics
- Asset management tools for PhoenixKit CSS integration updates and Tailwind CSS compatibility
- Common utility functions in `PhoenixKit.Install.Common` for version checking and installation management
- Helper functions for better code organization and separation of concerns
- Progress tracking and enhanced user feedback for migration operations
- Type specifications for Mix.Task modules and asset rebuild functions

### Changed
- CSS integration workflow simplified with better Tailwind CSS 4 support and @source directive optimization
- Migration function refactored to reduce cyclomatic complexity and improve maintainability
- Code organization improved with extraction of helper functions across multiple modules
- Enhanced error handling and user notifications for asset rebuild operations

### Fixed
- All Credo static analysis warnings (trailing whitespace, formatting issues, deep nesting)
- All Dialyzer type analysis warnings with proper function specifications
- CSS integration logic and @source directive paths for correct asset compilation
- Complex migration function broken down into smaller, more maintainable functions
- Conditional statements simplified (cond to if) for better code clarity

## 1.2.1 - 2025-09-07

### Added
- Project title customization system with dynamic branding across all admin interfaces
- Project title integration in authentication pages (login and registration)
- Time display enhancement showing both date and time in Users and Sessions tables
- Settings-aware date/time formatting functions for consistent user preferences

### Changed
- Date handling moved from PhoenixKit.Date to PhoenixKit.Utils.Date for better organization
- All admin pages now consistently display custom project title instead of hardcoded "PhoenixKit"
- Enhanced admin interface with unified project branding throughout navigation
- Login and registration pages now show custom project title in headings and browser tabs
- Changed config and magic link

## Fixed
- Fixed asset rebuilding integration in migration strategy

## 1.2.0 - 2025-09-03

### Added
- User settings system with customizable time zone, date format, and time format preferences
- Comprehensive session management system for admin interface with real-time tracking
- Live data updates system for admin panels with automatic refresh capabilities
- Automatic user logout functionality when role changes occur for enhanced security
- DateTime formatting functions with Timex library integration for better date/time handling
- Enhanced authentication session management for improved user experience

### Changed
- Authentication components updated with GitHub-inspired design and unified development notices
- Date handling refactored into separate PhoenixKit.Date module (aliased as PKDate) for better organization
- User dashboard "Registered" field now uses enhanced date formatting from settings
- Improved code quality and PubSub integration for better real-time communication

### Fixed
- Missing admin routes for settings and modules sections
- Dialyzer type errors resolved across the codebase
- Live Activity link in dashboard now correctly navigates to intended destination
- Settings tab information updated with accurate user preferences display

## 1.1.1 - 2025-09-02

### Added
- Profile settings functionality with first name and last name fields
- Profile changeset function for user profile updates
- Complete profile editing interface in user settings

### Fixed
- Router integration by removing unnecessary redirect pipe for login route
- Added admin shortcut route for improved navigation
- Enhanced admin dashboard accessibility

## 1.1.0 - 2025-09-01

### Changed
- **BREAKING**: Simplified role system by removing `is_active` column from role assignments
- Role removal now permanently deletes assignment records instead of soft deactivation
- All role-related functions updated to work with direct deletion approach
- Improved performance by eliminating `is_active` filtering in database queries
- Documenatation link fixed for hex

### Added
- V02 migration for upgrading existing installations to simplified role system
- Enhanced migration system with comprehensive upgrade path from V01 to V02
- Pre-migration reporting with warnings about inactive assignments that will be deleted
- Rollback support for V02 migration (though inactive assignments cannot be restored)

### Fixed
- Test suite updated to reflect schema new changes

### Migration Notes
- Existing V01 installations can upgrade using `mix phoenix_kit.update`
- V02 migration will permanently delete any inactive role assignments
- New installations will use V02 schema without `is_active` column

## 1.0.0 - 2025-08-29

Initial version with basic functionality, mostly around authorization and user registration with roles. Also admin page for admin users with User section.<|MERGE_RESOLUTION|>--- conflicted
+++ resolved
@@ -1,4 +1,3 @@
-<<<<<<< HEAD
 ## 1.2.4 - 2025-09-11
 
 ### Added
@@ -24,10 +23,7 @@
 ### Fixed
 - Settings persistence ensuring values are properly saved and loaded from database
 
-## 1.2.3 - 2025-09-08
-=======
 ## 1.2.3 - 2025-09-11
->>>>>>> 4389ea55
 
 ### Added
 - Enhanced `mix phoenix_kit.status` task with hybrid repository detection and fallback strategies
