<<<<<<< HEAD
## 1.2.11 - 2025-09-24

### Added
- **AWS SQS Integration** - Complete SQS worker and processor for real-time email event processing from AWS SES through SNS
- **Manual Email Sync** - New `sync_email_status/1` function to manually fetch and process SES events for specific messages
- **DLQ Processing** - Dead Letter Queue support for handling failed messages with comprehensive retry mechanisms
- **Mix Tasks for Email System**:
  - `mix phoenix_kit.email.send_test` - Test email sending functionality with tracking options
  - `mix phoenix_kit.email.debug_sqs` - Debug SQS messages and email tracking with detailed diagnostics
  - `mix phoenix_kit.email.process_dlq` - Process Dead Letter Queue messages and handle stuck events
- **Email Tracking Supervisor** - OTP supervision tree for SQS worker management with graceful startup/shutdown
- **Application Integration Module** - Enhanced integration patterns for email tracking system initialization

### Improved
- **Email Interceptor** - Enhanced with provider-specific data extraction for multiple email services (SendGrid, Mailgun, AWS SES)
- **Email Tracking API** - Added manual synchronization and event fetching capabilities for both main queue and DLQ
- **Mailer Module** - Improved integration with email tracking system and enhanced error handling patterns
- **Email Event Processing** - Better handling of AWS SES events with improved message parsing and validation

### Fixed
- **Email Status Processing** - Improved handling of delivery confirmations, bounce events, and open tracking
- **SQS Message Handling** - Enhanced message processing with proper error recovery and retry logic

## 1.2.10 - 2025-09-19
=======
## 1.2.10 - 2025-09-21
>>>>>>> f75dc6ea

### Improved
- **Authentication UI Consistency** - Unified design across all authentication pages (login, registration, magic link, account settings) with consistent card layouts, shadows, and spacing
- **Icon Integration** - Added icon slot support to input component enabling consistent iconography throughout forms using PhoenixKit's centralized icon system
- **User Experience** - Enhanced interaction feedback with hover scale animations and focus transitions on buttons and form elements
- **Visual Cohesion** - Removed background color inconsistencies and standardized visual hierarchy across all authentication flows
- **Development Documentation** - Comprehensive contributor guide with Phoenix built-in live reloading (primary method), custom FileWatcher fallback, GitHub workflow, and complete CONTRIBUTING.md documentation

### Added
- **Magic Link Integration** - Added Magic Link authentication option to login page with elegant divider and themed button
- **Account Settings Redesign** - Complete visual overhaul of settings page to match authentication pages design language
- **Flash Message Auto-dismiss** - Implemented automatic flash message dismissal after 10 seconds for improved user experience
- **Form Field Icons** - Email, password, and profile fields now display contextual icons (email, lock, user profile) for better visual clarity

### Changed
- **Magic Link Page Layout** - Redesigned magic link page with card-based layout matching login and registration pages
- **Settings Page Structure** - Restructured account settings with centered layout, improved typography, and consistent spacing
- **Input Component Enhancement** - Extended core input component to support icon slots while maintaining backward compatibility

## 1.2.9 - 2025-09-18

### Improved
- **Icon System Centralization** - Consolidated all inline SVG icons across the codebase into centralized PhoenixKitWeb.Components.Core.Icons module for better maintainability and consistency
- **Authentication Pages Icons** - Migrated 10 inline SVG icons from login, registration, and magic link pages to centralized icon components (email, lock, user profile, user add, login icons)
- **Component Reusability** - Migrated 50+ SVG icons from 20+ template files to reusable component functions with configurable CSS classes
- **Code Quality** - Eliminated duplicate SVG code and standardized icon usage patterns throughout admin interfaces, forms, and user authentication flows
- **LiveView Module Organization** - Reorganized LiveView modules into logical subfolders for better structure
- **Route Organization** - Restructured admin routes with improved hierarchical organization
- **Email URL Generation** - Enhanced Routes.url/1 function to prioritize site_url setting from Settings over dynamic endpoint detection, ensuring consistent email links across PROD and DEV environments

### Changed
- **User Routes** - Moved all user-related routes under `/admin/users/` prefix:
  - `/admin/roles` → `/admin/users/roles`
  - `/admin/live_sessions` → `/admin/users/live_sessions`
  - `/admin/sessions` → `/admin/users/sessions`
  - `/admin/referral-codes` → `/admin/users/referral-codes`
- **Email Routes** - Reorganized email routes for better clarity:
  - `/admin/email-logs` → `/admin/emails`
  - `/admin/email-logs/:id` → `/admin/emails/email/:id`
  - `/admin/email-metrics` → `/admin/emails/dashboard`
  - `/admin/email-queue` → `/admin/emails/queue`
  - `/admin/email-blocklist` → `/admin/emails/blocklist`

### Added
- **icon_login Component** - Added new login icon component (arrow entering door) to Icons module for authentication pages
- **New Icon Components** - Added icon_download, icon_lock, and icon_search components to Icons module for comprehensive coverage
- **Icon Documentation** - Enhanced Icons module with detailed component documentation and usage examples
- **HTML Email Templates** - Added professional HTML versions for all authentication emails (confirmation, password reset, email update) with responsive design and consistent branding
- **Site URL Configuration** - Email links now use site_url setting from Settings panel when configured, providing full control over email URLs in production environments

### Fixed
- **Icon Reference** - Fixed incorrect icon_check_circle reference to icon_check_circle_filled in magic_link_live.ex
- **Code Readability** - Removed unnecessary alias expansion braces for single module imports

## 1.2.8 - 2025-09-17

### Improved
- **Asset Build Pipeline** - Enhanced asset rebuilding using standard Phoenix asset pipeline (mix assets.build) with intelligent fallbacks to esbuild, tailwind, and npm commands for better compatibility
- **Dynamic URL Prefix Handling** - Replaced hardcoded /phoenix_kit/ paths with dynamic Routes.path() throughout the codebase for proper prefix support
- **Code Quality** - Improved code formatting, comment alignment, and whitespace consistency across all modules
- **Installation Messages** - Enhanced user feedback messages with dynamic prefix support and clearer instructions

### Fixed
- **Hardcoded Paths** - Replaced static URL paths with dynamic prefix resolution using PhoenixKit.Utils.Routes
- **Asset Rebuild Process** - Asset builder now tries multiple commands in order of preference for maximum compatibility

### Removed
- **SimpleTest File** - Removed unused development test artifact (simple_test.ex)

## 1.2.7 - 2025-09-16

### Added
- **Email Navigation** - Added Email Metrics, Email Queue, and Email Blocklist pages to admin navigation menu
- **Email Blocklist System (V09 Migration)** - Complete email blocklist functionality with temporary/permanent blocks, reason tracking, and audit trail
- **Email Routes** - Added routes for all Email LiveView pages in admin integration
- **Users Menu Grouping** - Reorganized admin navigation with expandable Users and Email groups using HTML5 details/summary
- **Migration Documentation** - Comprehensive migration system documentation with all version paths and rollback options

### Fixed
- **Email Cleanup Task Pattern Matching** - Fixed Dialyzer warning about EmailTracking.enabled?() pattern matching
- **Dashboard Add User Button** - Corrected navigation from dashboard Add User button to proper /admin/users/new route
- **Migration V09 Primary Key** - Fixed duplicate column 'id' error in phoenix_kit_email_blocklist table creation

### Improved
- **Navigation Menu Structure** - Replaced custom JavaScript with native HTML5 details/summary for better reliability and performance
- **Email Group Organization** - Email, Metrics, Queue, and Blocklist now properly grouped under Email section


## 1.2.6 - 2025-09-15

### Added
- **Admin Password Change Feature** - Direct password change capability for administrators in user edit form
- **Username Search Integration** - Added username search to referral code beneficiary selection and main user dashboard
- **Username Implementation** - Added optional username field with automatic generation from email for new user registrations

### Fixed
- **Form Validation Display Issues** - Replaced static validator hints with proper Phoenix LiveView components using phx-no-feedback:hidden
- **Dark Theme Compatibility** - Improved password management sections with theme-adaptive styling

### Improved
- **Date Formatting** - Updated referral dashboard to use user settings-aware date formatting
- **Dynamic Routing** - Replaced hardcoded /phoenix_kit/ paths with PhoenixKit.Utils.Routes.path() throughout referral system
- **Admin UI Experience** - Enhanced password management with both direct change and email reset options

## 1.2.5 - 2025-09-12

### Added
- **Email System Foundation** with email logging and event tracking schemas
- **Email Rate Limiting Core** with basic rate limiting functionality and blocklist management
- **Email Database Schema (V07)** with optimized tables and proper indexing
- **Email Interceptor System** for pre-send filtering and validation capabilities
- **Webhook Processing Foundation** for AWS SES event handling (bounces, complaints, opens, clicks)
- **get_mailer/0 function** in PhoenixKit.Config for improved mailer integration
- **RepoHelper Integration** for proper database access patterns in email tracking modules

### Fixed
- **All compilation warnings (40 → 0)** - 100% improvement in code cleanliness
- **PhoenixKit.Repo undefined references** - proper integration with PhoenixKit.RepoHelper
- **Unused variable warnings** throughout the codebase
- **Pattern matching issues** in error handling code
- **Missing @moduledoc** for EmailBlocklist schema

### Improved
- **Credo warnings (30 → 5)** - 83% improvement in code quality metrics
- **Dialyzer warnings (40 → 4)** - 90% improvement in type checking
- **Code formatting** with proper number formatting (86_400 vs 86400)
- **Code efficiency** with optimized Enum operations (map_join vs map + join)
- **Function complexity** by extracting nested logic into helper functions
- **Error handling** by replacing explicit try blocks with case/with patterns
- **Alias ordering** alphabetically in imports
- **Trailing whitespace** removal across codebase

### Technical Improvements
- **Memory-efficient patterns** preparation for future batch processing
- **Comprehensive input validation** for email tracking data
- **SQL injection protection** with parameterized queries
- **Professional code structure** following PhoenixKit conventions
- **Enhanced error handling** with proper rescue clauses and pattern matching

## 1.2.4 - 2025-09-11

### Added
- Complete referral codes system with comprehensive management interface
- Referral code creation, validation, and usage tracking functionality
- Admin modules page for system-wide module management and configuration
- Flexible expiration system with optional "no expiration" support for referral codes
- Advanced admin settings for referral code limits with real-time validation:
  - Maximum uses per referral code (configurable limit)
  - Maximum referral codes per user (configurable limit)
- Beneficiary system allowing referral codes to be assigned to specific users
- User search functionality with real-time filtering for beneficiary assignment
- Hierarchical navigation structure with "Modules" parent and nested "Referral System" item
- Professional referral code generation with confusion-resistant character set
- Settings persistence system with module-specific organization
- Introduced custom prefix in the config (/phoenix_kit to something else)

### Changed
- Improved form component alignment and styling in referral code forms
- Updated core input components to fix layout issues with conditional labels
- Reorganized admin settings order for better user experience
- Strengthened form validation with real-time feedback and error handling

### Fixed
- Settings persistence ensuring values are properly saved and loaded from database

## 1.2.3 - 2025-09-11

### Added
- Enhanced `mix phoenix_kit.status` task with hybrid repository detection and fallback strategies
- Comprehensive status diagnostics with detailed database connection reporting
- Application startup management for reliable status checking in various project configurations
- Intelligent repository detection supporting both configured and auto-detected repositories
- Mailer delegation support with automatic parent application mailer detection
- Comprehensive AWS SES configuration with automatic Finch HTTP client setup
- Finch HTTP client integration for email adapters (SendGrid, Mailgun, AWS SES)
- Auto-detection of existing mailer modules in parent applications
- Enhanced email configuration with configurable sender name and email address
- Production-ready email templates for SMTP, SendGrid, Mailgun, and AWS SES
- Complete AWS SES setup guide with step-by-step checklist and region configuration
- Automatic dependency management for gen_smtp when using AWS SES
- Swoosh API client configuration for HTTP-based email adapters

### Changed
- Asset rebuild system simplified to consistently recommend rebuilds for better reliability
- Status task now provides more detailed verbose diagnostics for troubleshooting
- Update task now delegates status display to dedicated status command for consistency
- Removed complex asset checking logic in favor of straightforward rebuild recommendations
- Email system architecture now supports both delegation and built-in modes
- Mailer configuration defaults to using parent application's existing mailer when available
- Installation process automatically configures appropriate email dependencies
- Documentation restructured with detailed provider-specific setup guides
- PhoenixKit.Mailer module enhanced with delegation capabilities

### Fixed
- Critical CSS integration bug where regex patterns incorrectly matched file paths containing "phoenix_kit" substring
- CSS integration now properly detects only exact PhoenixKit dependency paths (../../deps/phoenix_kit) and ignores false matches like "test_phoenix_kit_v1_web"
- Improved pattern matching specificity to prevent installation failures in projects with similar naming
- Trailing whitespace issues across multiple files for better code quality
- Unused alias imports in tasks and modules
- Dialyzer warnings by updating ignore patterns for better type checking
- Email sender configuration now properly supports custom from_email and from_name settings
- Production email setup documentation with comprehensive provider examples
- Mailer integration patterns for better parent application compatibility

## 1.2.2 - 2025-09-08

### Added
- Comprehensive asset rebuild system with `mix phoenix_kit.assets.rebuild` task for automatic CSS integration
- System status checker with `mix phoenix_kit.status` task for installation diagnostics
- Asset management tools for PhoenixKit CSS integration updates and Tailwind CSS compatibility
- Common utility functions in `PhoenixKit.Install.Common` for version checking and installation management
- Helper functions for better code organization and separation of concerns
- Progress tracking and enhanced user feedback for migration operations
- Type specifications for Mix.Task modules and asset rebuild functions

### Changed
- CSS integration workflow simplified with better Tailwind CSS 4 support and @source directive optimization
- Migration function refactored to reduce cyclomatic complexity and improve maintainability
- Code organization improved with extraction of helper functions across multiple modules
- Enhanced error handling and user notifications for asset rebuild operations

### Fixed
- All Credo static analysis warnings (trailing whitespace, formatting issues, deep nesting)
- All Dialyzer type analysis warnings with proper function specifications
- CSS integration logic and @source directive paths for correct asset compilation
- Complex migration function broken down into smaller, more maintainable functions
- Conditional statements simplified (cond to if) for better code clarity

## 1.2.1 - 2025-09-07

### Added
- Project title customization system with dynamic branding across all admin interfaces
- Project title integration in authentication pages (login and registration)
- Time display enhancement showing both date and time in Users and Sessions tables
- Settings-aware date/time formatting functions for consistent user preferences

### Changed
- Date handling moved from PhoenixKit.Date to PhoenixKit.Utils.Date for better organization
- All admin pages now consistently display custom project title instead of hardcoded "PhoenixKit"
- Enhanced admin interface with unified project branding throughout navigation
- Login and registration pages now show custom project title in headings and browser tabs
- Changed config and magic link

## Fixed
- Fixed asset rebuilding integration in migration strategy

## 1.2.0 - 2025-09-03

### Added
- User settings system with customizable time zone, date format, and time format preferences
- Comprehensive session management system for admin interface with real-time tracking
- Live data updates system for admin panels with automatic refresh capabilities
- Automatic user logout functionality when role changes occur for enhanced security
- DateTime formatting functions with Timex library integration for better date/time handling
- Enhanced authentication session management for improved user experience

### Changed
- Authentication components updated with GitHub-inspired design and unified development notices
- Date handling refactored into separate PhoenixKit.Date module (aliased as PKDate) for better organization
- User dashboard "Registered" field now uses enhanced date formatting from settings
- Improved code quality and PubSub integration for better real-time communication

### Fixed
- Missing admin routes for settings and modules sections
- Dialyzer type errors resolved across the codebase
- Live Activity link in dashboard now correctly navigates to intended destination
- Settings tab information updated with accurate user preferences display

## 1.1.1 - 2025-09-02

### Added
- Profile settings functionality with first name and last name fields
- Profile changeset function for user profile updates
- Complete profile editing interface in user settings

### Fixed
- Router integration by removing unnecessary redirect pipe for login route
- Added admin shortcut route for improved navigation
- Enhanced admin dashboard accessibility

## 1.1.0 - 2025-09-01

### Changed
- **BREAKING**: Simplified role system by removing `is_active` column from role assignments
- Role removal now permanently deletes assignment records instead of soft deactivation
- All role-related functions updated to work with direct deletion approach
- Improved performance by eliminating `is_active` filtering in database queries
- Documenatation link fixed for hex

### Added
- V02 migration for upgrading existing installations to simplified role system
- Enhanced migration system with comprehensive upgrade path from V01 to V02
- Pre-migration reporting with warnings about inactive assignments that will be deleted
- Rollback support for V02 migration (though inactive assignments cannot be restored)

### Fixed
- Test suite updated to reflect schema new changes

### Migration Notes
- Existing V01 installations can upgrade using `mix phoenix_kit.update`
- V02 migration will permanently delete any inactive role assignments
- New installations will use V02 schema without `is_active` column

## 1.0.0 - 2025-08-29

Initial version with basic functionality, mostly around authorization and user registration with roles. Also admin page for admin users with User section.<|MERGE_RESOLUTION|>--- conflicted
+++ resolved
@@ -1,4 +1,3 @@
-<<<<<<< HEAD
 ## 1.2.11 - 2025-09-24
 
 ### Added
@@ -22,10 +21,7 @@
 - **Email Status Processing** - Improved handling of delivery confirmations, bounce events, and open tracking
 - **SQS Message Handling** - Enhanced message processing with proper error recovery and retry logic
 
-## 1.2.10 - 2025-09-19
-=======
 ## 1.2.10 - 2025-09-21
->>>>>>> f75dc6ea
 
 ### Improved
 - **Authentication UI Consistency** - Unified design across all authentication pages (login, registration, magic link, account settings) with consistent card layouts, shadows, and spacing
