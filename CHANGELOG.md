--- conflicted
+++ resolved
@@ -1,4 +1,3 @@
-<<<<<<< HEAD
 ## 1.1.1 - 2025-09-02
 
 ### Added
@@ -11,10 +10,7 @@
 - Added admin shortcut route for improved navigation
 - Enhanced admin dashboard accessibility
 
-## 1.1.0 - 2025-08-30
-=======
 ## 1.1.0 - 2025-09-01
->>>>>>> 8cb81827
 
 ### Changed
 - **BREAKING**: Simplified role system by removing `is_active` column from role assignments
