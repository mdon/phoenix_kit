--- conflicted
+++ resolved
@@ -1,5 +1,3 @@
-<<<<<<< HEAD
-=======
 ## 1.2.9 - 2025-09-18
 
 ### Improved
@@ -35,7 +33,6 @@
 - **Icon Reference** - Fixed incorrect icon_check_circle reference to icon_check_circle_filled in magic_link_live.ex
 - **Code Readability** - Removed unnecessary alias expansion braces for single module imports
 
->>>>>>> 1c66221c
 ## 1.2.8 - 2025-09-17
 
 ### Improved
