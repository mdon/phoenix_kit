defmodule PhoenixKit.MixProject do
  use Mix.Project

<<<<<<< HEAD
  @version "1.4.3"
=======
  @version "1.4.2"
>>>>>>> 61b6f4fb
  @description "PhoenixKit is a starter kit for building modern web applications with Elixir and Phoenix"
  @source_url "https://github.com/BeamLabEU/phoenix_kit"

  def project do
    [
      app: :phoenix_kit,
      version: @version,
      description: @description,
      elixir: "~> 1.18",
      elixirc_paths: elixirc_paths(Mix.env()),
      start_permanent: Mix.env() == :prod,
      deps: deps(),

      # Hex package configuration
      package: package(),

      # Documentation
      docs: docs(),

      # Testing
      test_coverage: [tool: ExCoveralls],

      # Aliases for development
      aliases: aliases()
    ]
  end

  def cli do
    [
      preferred_env: [
        coveralls: :test,
        "coveralls.detail": :test,
        "coveralls.post": :test,
        "coveralls.html": :test
      ]
    ]
  end

  # Library configuration - no OTP application
  # The parent Phoenix application will handle supervision
  def application do
    [
      extra_applications: [:logger, :ecto, :postgrex, :crypto, :gettext]
    ]
  end

  # Specifies which paths to compile per environment
  defp elixirc_paths(:test), do: ["lib", "test/support"]
  defp elixirc_paths(_), do: ["lib"]

  # Dependencies - minimal and focused on library functionality
  defp deps do
    [
      # Database
      {:ecto_sql, "~> 3.10"},
      {:postgrex, "~> 0.21.1"},

      # Phoenix web layer
      {:phoenix, "~> 1.8.1"},
      {:phoenix_ecto, "~> 4.6"},
      {:phoenix_html, "~> 4.0"},
      {:phoenix_live_view, "~> 1.1.12"},

      # Web functionality
      {:gettext, "~> 0.24"},
      {:plug_cowboy, "~> 2.5"},
      {:esbuild, "~> 0.8", only: :dev},
      {:tailwind, "~> 0.4.0", only: :dev},
      {:phoenix_live_reload, "~> 1.6.1", only: :dev},

      # Authentication
      {:bcrypt_elixir, "~> 3.0"},
      {:swoosh, "~> 1.19.5"},
      {:gen_smtp, "~> 1.2"},

      # OAuth authentication
      {:ueberauth, "~> 0.10"},
      {:ueberauth_google, "~> 0.12"},
      {:ueberauth_apple, "~> 0.1"},
      {:ueberauth_github, "~> 0.8"},
      {:ueberauth_facebook, "~> 0.10"},

      # Development and testing
      {:ex_doc, "~> 0.38.4", only: :dev, runtime: false},
      {:usage_rules, "~> 0.1", only: :dev, runtime: false},
      {:excoveralls, "~> 0.18", only: :test},
      {:credo, "~> 1.7", only: [:dev, :test], runtime: false},
      {:dialyxir, "~> 1.4.6", only: [:dev, :test], runtime: false},
      {:floki, ">= 0.30.0", only: :test},
      {:hackney, "~> 1.9"},

      # Utilities
      {:jason, "~> 1.4"},
      {:timex, "~> 3.7"},
      {:earmark, "~> 1.4"},
      {:yaml_elixir, "~> 2.9"},

      # AWS integration for emails
      {:ex_aws, "~> 2.4"},
      {:ex_aws_sqs, "~> 3.4"},
      {:ex_aws_sns, "~> 2.3"},
      {:ex_aws_sts, "~> 2.3"},
      {:ex_aws_s3, "~> 2.4"},
      {:saxy, "~> 1.5"},
      {:finch, "~> 0.18"},

      # Code generation and project patching
      {:igniter, "~> 0.6.30", optional: true}
    ]
  end

  # Package configuration for Hex.pm
  defp package do
    [
      name: "phoenix_kit",
      maintainers: ["BeamLab EU"],
      licenses: ["MIT"],
      links: %{"GitHub" => @source_url},
      files: ~w(lib priv mix.exs README.md LICENSE CHANGELOG.md)
    ]
  end

  # Documentation configuration
  defp docs do
    [
      name: "PhoenixKit",
      source_ref: "v#{@version}",
      source_url: @source_url,
      main: "readme",
      extras: ["README.md", "CHANGELOG.md"],
      groups_for_modules: []
    ]
  end

  # Development aliases
  defp aliases do
    [
      setup: ["deps.get", "ecto.setup"],
      "ecto.setup": ["ecto.create", "ecto.migrate"],
      "ecto.reset": ["ecto.drop", "ecto.setup"],

      # Code quality
      quality: ["format", "credo --strict", "dialyzer"],
      "quality.ci": ["format --check-formatted", "credo --strict", "dialyzer"]
    ]
  end
end<|MERGE_RESOLUTION|>--- conflicted
+++ resolved
@@ -1,11 +1,7 @@
 defmodule PhoenixKit.MixProject do
   use Mix.Project
 
-<<<<<<< HEAD
   @version "1.4.3"
-=======
-  @version "1.4.2"
->>>>>>> 61b6f4fb
   @description "PhoenixKit is a starter kit for building modern web applications with Elixir and Phoenix"
   @source_url "https://github.com/BeamLabEU/phoenix_kit"
 
