defmodule PhoenixKit.Migrations.Postgres.V08 do
  @moduledoc """
  PhoenixKit V08 Migration: Username Support

  This migration adds username functionality to the user system, allowing users
  to have unique usernames in addition to their email addresses.

  ## Changes

  ### Username System
  - Adds username field to phoenix_kit_users table
  - Creates unique constraint on username field
  - Migrates existing users to have default usernames based on email
  - Provides username validation and generation logic

  ### New Features
  - **Username Field**: Optional unique username for each user
  - **Email-based Generation**: Automatically generates usernames from email addresses
  - **Uniqueness Handling**: Handles duplicate usernames with incremental suffixes
  - **Backwards Compatibility**: Existing functionality remains unchanged

  ## PostgreSQL Support
  - Supports PostgreSQL prefix for schema isolation
  - Optimized indexes for username lookups
  - Safe migration of existing user data
  """
  use Ecto.Migration

  alias Ecto.Adapters.SQL
  alias PhoenixKit.RepoHelper

  @doc """
  Run the V08 migration to add username support.
  """
  def up(%{prefix: prefix} = _opts) do
    # Add username field to users table using Ecto's alter (should work within transaction)
    alter table(:phoenix_kit_users, prefix: prefix) do
      add :username, :string, null: true
    end

    # Force the DDL to be executed before proceeding with data changes
    flush()

    # Migrate existing users to have usernames based on email
    migrate_existing_users_to_have_usernames(prefix)

    # Create unique index on username (for non-null values only) - after data is populated
    create_if_not_exists unique_index(:phoenix_kit_users, [:username],
                           prefix: prefix,
                           name: :phoenix_kit_users_username_uidx,
                           where: "username IS NOT NULL"
                         )

    # Set version comment on phoenix_kit table for version tracking
    execute "COMMENT ON TABLE #{prefix_table_name("phoenix_kit", prefix)} IS '8'"
  end

  # Migrate existing users to have default usernames generated from their email addresses.
  defp migrate_existing_users_to_have_usernames(prefix) do
    # Get all users (since username column was just added, all will be NULL)
    users_query = """
    SELECT id, email 
    FROM #{prefix_table_name("phoenix_kit_users", prefix)} 
    ORDER BY id ASC
    """

    {:ok, result} = SQL.query(RepoHelper.repo(), users_query, [])
    users = Enum.map(result.rows, fn [id, email] -> {id, email} end)

    # Generate and assign usernames with a simple counter for duplicates
    {_final_used_set, _} =
      Enum.reduce(users, {MapSet.new(), 0}, fn {user_id, email}, {used_usernames, _count} ->
        base_username = generate_base_username_from_email(email)
        username = ensure_unique_username_simple(base_username, used_usernames)

        # Update the database
        update_query = """
        UPDATE #{prefix_table_name("phoenix_kit_users", prefix)} 
        SET username = $1 
        WHERE id = $2
        """

<<<<<<< HEAD
        SQL.query!(RepoHelper.repo(), update_query, [username, user_id])
=======
        Ecto.Adapters.SQL.query!(PhoenixKit.RepoHelper.repo(), update_query, [username, user_id])
>>>>>>> a93268f3

        # Return updated used_usernames set for next iteration
        {MapSet.put(used_usernames, username), 0}
      end)
  end

  # Generate base username from an email address without uniqueness checking.
  defp generate_base_username_from_email(email) do
    email
    |> String.split("@")
    |> List.first()
    |> String.downcase()
    # Remove dots and make valid username format
    |> String.replace(".", "_")
    # Ensure it starts with a letter and contains only valid chars
    |> clean_username()
  end

  # Clean username to ensure it meets validation rules.
  defp clean_username(username) do
    # Remove any invalid characters and ensure it starts with a letter
    cleaned =
      username
      |> String.replace(~r/[^a-zA-Z0-9_]/, "")
      # Max length
      |> String.slice(0, 30)

    # Ensure it starts with a letter
    case String.match?(cleaned, ~r/^[a-zA-Z]/) do
      true -> cleaned
      # Leave room for "user_" prefix
      false -> "user_" <> String.slice(cleaned, 0, 25)
    end
    |> ensure_minimum_length()
  end

  # Ensure username meets minimum length requirement.
  defp ensure_minimum_length(username) when byte_size(username) >= 3, do: username
  defp ensure_minimum_length(username), do: username <> "_1"

  # Simple uniqueness check using in-memory set (for migration only).
  defp ensure_unique_username_simple(base_username, used_usernames, attempt \\ 0) do
    candidate =
      case attempt do
        0 -> base_username
        n -> "#{base_username}_#{n}"
      end

    if MapSet.member?(used_usernames, candidate) do
      ensure_unique_username_simple(base_username, used_usernames, attempt + 1)
    else
      candidate
    end
  end

  # Helper function to build table name with prefix
  defp prefix_table_name(table_name, nil), do: table_name
  defp prefix_table_name(table_name, prefix), do: "#{prefix}.#{table_name}"

  def down(%{prefix: prefix} = _opts) do
    # Drop the unique index on username
    drop_if_exists index(:phoenix_kit_users, [:username],
                     prefix: prefix,
                     name: :phoenix_kit_users_username_uidx
                   )

    # Remove username field from users table
    alter table(:phoenix_kit_users, prefix: prefix) do
      remove :username
    end

    # Set version comment back to V07
    execute "COMMENT ON TABLE #{prefix_table_name("phoenix_kit", prefix)} IS '7'"
  end
end<|MERGE_RESOLUTION|>--- conflicted
+++ resolved
@@ -80,11 +80,7 @@
         WHERE id = $2
         """
 
-<<<<<<< HEAD
-        SQL.query!(RepoHelper.repo(), update_query, [username, user_id])
-=======
         Ecto.Adapters.SQL.query!(PhoenixKit.RepoHelper.repo(), update_query, [username, user_id])
->>>>>>> a93268f3
 
         # Return updated used_usernames set for next iteration
         {MapSet.put(used_usernames, username), 0}
