defmodule PhoenixKit.Cache do
  @moduledoc """
  Generic caching system for PhoenixKit with ETS-backed storage.

  This module provides a flexible caching foundation that can be used for:
  - Settings caching
  - User roles and permissions
  - Module configurations
  - Any frequently accessed data

  ## Features

  - ETS-backed storage for high-performance lookups
  - Automatic cache warming
  - TTL support for expiring data
  - Statistics tracking
  - Robust fallback mechanisms
  - Multiple cache instances via registry

  ## Usage

      # Start a cache instance
      {:ok, pid} = PhoenixKit.Cache.start_link(name: :my_cache, warmer: &MyApp.load_data/0)

      # Basic operations
      PhoenixKit.Cache.put(:my_cache, "key", "value")
      PhoenixKit.Cache.get(:my_cache, "key", "default")
      PhoenixKit.Cache.invalidate(:my_cache, "key")

      # Batch operations
      PhoenixKit.Cache.get_multiple(:my_cache, ["key1", "key2"], %{"key1" => "default1"})
      PhoenixKit.Cache.invalidate_multiple(:my_cache, ["key1", "key2"])

  ## Configuration

  Cache instances can be configured with:

  - `:name` - Unique name for the cache instance
  - `:warmer` - Function to warm the cache on startup
  - `:ttl` - Time-to-live for cache entries (optional)
  - `:max_size` - Maximum number of entries (optional)

  """

  use GenServer
  require Logger

  @type cache_name :: atom()
  @type cache_key :: any()
  @type cache_value :: any()
  @type default_value :: any()
  @type warmer_fun :: (-> map() | nil)

  @type options :: [
          name: cache_name(),
          warmer: warmer_fun(),
          ttl: pos_integer() | nil,
          max_size: pos_integer() | nil
        ]

  defstruct [
    :name,
    :table,
    :warmer,
    :ttl,
    :max_size,
    stats: %{
      hits: 0,
      misses: 0,
      puts: 0,
      invalidations: 0
    }
  ]

  @doc """
  Starts a new cache instance.

  ## Options

  - `:name` - Required. Unique name for the cache instance
  - `:warmer` - Optional. Function to warm the cache on startup
  - `:ttl` - Optional. Time-to-live for cache entries in milliseconds
  - `:max_size` - Optional. Maximum number of entries before eviction

  ## Examples

      {:ok, pid} = PhoenixKit.Cache.start_link(name: :settings)
      {:ok, pid} = PhoenixKit.Cache.start_link(name: :user_roles, warmer: &MyApp.load_user_roles/0)

  """
  @spec start_link(options()) :: GenServer.on_start()
  def start_link(opts) do
    name = Keyword.fetch!(opts, :name)
    GenServer.start_link(__MODULE__, opts, name: via_tuple(name))
  end

  @doc """
  Gets a value from the cache.

  Returns the default value if the key is not found or the cache is unavailable.

  ## Examples

      PhoenixKit.Cache.get(:settings, "date_format", "Y-m-d")
      PhoenixKit.Cache.get(:user_roles, user_id, [])

  """
  @spec get(cache_name(), cache_key(), default_value()) :: cache_value()
  def get(cache_name, key, default \\ nil) do
    GenServer.call(via_tuple(cache_name), {:get, key, default}, 5000)
  rescue
    error in [ArgumentError, RuntimeError] ->
      # Only log if not during compilation (when registry doesn't exist)
      unless compilation_or_test_mode?() do
        Logger.warning("Cache #{cache_name} unavailable: #{inspect(error)}")
      end

      default
  catch
    :exit, {:timeout, _} ->
      Logger.warning("Cache #{cache_name} timeout")
      default

    :exit, {:noproc, _} ->
      # Only log if not during compilation
      unless compilation_or_test_mode?() do
        Logger.warning("Cache #{cache_name} not started")
      end

      default
  end

  @doc """
  Gets multiple values from the cache.

  Returns a map with the requested keys and their values, using defaults for missing keys.

  ## Examples

      defaults = %{"date_format" => "Y-m-d", "time_format" => "H:i"}
      PhoenixKit.Cache.get_multiple(:settings, ["date_format", "time_format"], defaults)

  """
  @spec get_multiple(cache_name(), [cache_key()], map()) :: map()
  def get_multiple(cache_name, keys, defaults \\ %{}) do
    GenServer.call(via_tuple(cache_name), {:get_multiple, keys, defaults}, 5000)
  rescue
    error in [ArgumentError, RuntimeError] ->
      unless compilation_or_test_mode?() do
        Logger.warning("Cache #{cache_name} unavailable: #{inspect(error)}")
      end

      defaults
  catch
    :exit, {:timeout, _} ->
      Logger.warning("Cache #{cache_name} timeout")
      defaults

    :exit, {:noproc, _} ->
      unless compilation_or_test_mode?() do
        Logger.warning("Cache #{cache_name} not started")
      end

      defaults
  end

  @doc """
  Puts a value in the cache.

  ## Examples

      PhoenixKit.Cache.put(:settings, "date_format", "m/d/Y")
      PhoenixKit.Cache.put(:user_roles, user_id, ["admin", "user"])

  """
  @spec put(cache_name(), cache_key(), cache_value()) :: :ok
  def put(cache_name, key, value) do
    GenServer.cast(via_tuple(cache_name), {:put, key, value})
  rescue
    error in [ArgumentError, RuntimeError] ->
      Logger.warning("Cache #{cache_name} unavailable: #{inspect(error)}")
      :ok
  catch
    :exit, {:noproc, _} ->
      Logger.warning("Cache #{cache_name} not started")
      :ok
  end

  @doc """
  Puts multiple values in the cache.

  ## Examples

      PhoenixKit.Cache.put_multiple(:settings, %{"date_format" => "m/d/Y", "time_format" => "h:i A"})

  """
  @spec put_multiple(cache_name(), map()) :: :ok
  def put_multiple(cache_name, key_values) do
    GenServer.cast(via_tuple(cache_name), {:put_multiple, key_values})
  rescue
    error in [ArgumentError, RuntimeError] ->
      Logger.warning("Cache #{cache_name} unavailable: #{inspect(error)}")
      :ok
  catch
    :exit, {:noproc, _} ->
      Logger.warning("Cache #{cache_name} not started")
      :ok
  end

  @doc """
  Invalidates a key in the cache.

  ## Examples

      PhoenixKit.Cache.invalidate(:settings, "date_format")

  """
  @spec invalidate(cache_name(), cache_key()) :: :ok
  def invalidate(cache_name, key) do
    GenServer.cast(via_tuple(cache_name), {:invalidate, key})
  rescue
    error in [ArgumentError, RuntimeError] ->
      Logger.warning("Cache #{cache_name} unavailable: #{inspect(error)}")
      :ok
  catch
    :exit, {:noproc, _} ->
      Logger.warning("Cache #{cache_name} not started")
      :ok
  end

  @doc """
  Invalidates multiple keys in the cache.

  ## Examples

      PhoenixKit.Cache.invalidate_multiple(:settings, ["date_format", "time_format"])

  """
  @spec invalidate_multiple(cache_name(), [cache_key()]) :: :ok
  def invalidate_multiple(cache_name, keys) do
    GenServer.cast(via_tuple(cache_name), {:invalidate_multiple, keys})
  rescue
    error in [ArgumentError, RuntimeError] ->
      Logger.warning("Cache #{cache_name} unavailable: #{inspect(error)}")
      :ok
  catch
    :exit, {:noproc, _} ->
      Logger.warning("Cache #{cache_name} not started")
      :ok
  end

  @doc """
  Clears all entries from the cache.

  ## Examples

      PhoenixKit.Cache.clear(:settings)

  """
  @spec clear(cache_name()) :: :ok
  def clear(cache_name) do
    GenServer.cast(via_tuple(cache_name), :clear)
  rescue
    error in [ArgumentError, RuntimeError] ->
      Logger.warning("Cache #{cache_name} unavailable: #{inspect(error)}")
      :ok
  catch
    :exit, {:noproc, _} ->
      Logger.warning("Cache #{cache_name} not started")
      :ok
  end

  @doc """
  Gets cache statistics.

  ## Examples

      PhoenixKit.Cache.stats(:settings)
      # => %{hits: 150, misses: 5, puts: 20, invalidations: 3, hit_rate: 0.97}

  """
  @spec stats(cache_name()) :: map()
  def stats(cache_name) do
    GenServer.call(via_tuple(cache_name), :stats, 5000)
  rescue
    error in [ArgumentError, RuntimeError] ->
      Logger.warning("Cache #{cache_name} unavailable: #{inspect(error)}")
      %{hits: 0, misses: 0, puts: 0, invalidations: 0, hit_rate: 0.0}
  catch
    :exit, {:timeout, _} ->
      Logger.warning("Cache #{cache_name} timeout")
      %{hits: 0, misses: 0, puts: 0, invalidations: 0, hit_rate: 0.0}

    :exit, {:noproc, _} ->
      Logger.warning("Cache #{cache_name} not started")
      %{hits: 0, misses: 0, puts: 0, invalidations: 0, hit_rate: 0.0}
  end

  @doc """
  Warms the cache using the configured warmer function.

  ## Examples

      PhoenixKit.Cache.warm(:settings)

  """
  @spec warm(cache_name()) :: :ok
  def warm(cache_name) do
    GenServer.cast(via_tuple(cache_name), :warm)
  rescue
    error in [ArgumentError, RuntimeError] ->
      Logger.warning("Cache #{cache_name} unavailable: #{inspect(error)}")
      :ok
  catch
    :exit, {:noproc, _} ->
      Logger.warning("Cache #{cache_name} not started")
      :ok
  end

  # GenServer Callbacks

  @impl GenServer
  def init(opts) do
    name = Keyword.fetch!(opts, :name)
    warmer = Keyword.get(opts, :warmer)
    ttl = Keyword.get(opts, :ttl)
    max_size = Keyword.get(opts, :max_size)

    table =
      :ets.new(:"cache_#{name}", [:set, :protected, :named_table, {:read_concurrency, true}])

    state = %__MODULE__{
      name: name,
      table: table,
      warmer: warmer,
      ttl: ttl,
      max_size: max_size
    }

    # Warm cache if warmer function is provided
    if warmer do
      send(self(), :warm_cache)
    end

    Logger.info("Started cache #{name} with table #{table}")
    {:ok, state}
  end

  @impl GenServer
  def handle_call({:get, key, default}, _from, %{table: table, stats: stats} = state) do
    case :ets.lookup(table, key) do
      [{^key, value, expires_at}] when is_integer(expires_at) ->
        if System.monotonic_time(:millisecond) < expires_at do
          new_stats = %{stats | hits: stats.hits + 1}
          {:reply, value, %{state | stats: new_stats}}
        else
          :ets.delete(table, key)
          new_stats = %{stats | misses: stats.misses + 1}
          {:reply, default, %{state | stats: new_stats}}
        end

      [{^key, value}] ->
        new_stats = %{stats | hits: stats.hits + 1}
        {:reply, value, %{state | stats: new_stats}}

      [] ->
        new_stats = %{stats | misses: stats.misses + 1}
        {:reply, default, %{state | stats: new_stats}}
    end
  end

  @impl GenServer
  def handle_call({:get_multiple, keys, defaults}, _from, %{table: table, stats: stats} = state) do
    {result, hits, misses} =
      Enum.reduce(keys, {%{}, 0, 0}, fn key, {acc, hits, misses} ->
        case :ets.lookup(table, key) do
          [{^key, value, expires_at}] when is_integer(expires_at) ->
            if System.monotonic_time(:millisecond) < expires_at do
              {Map.put(acc, key, value), hits + 1, misses}
            else
              :ets.delete(table, key)
              default_value = Map.get(defaults, key)
              {Map.put(acc, key, default_value), hits, misses + 1}
            end

          [{^key, value}] ->
            {Map.put(acc, key, value), hits + 1, misses}

          [] ->
            default_value = Map.get(defaults, key)
            {Map.put(acc, key, default_value), hits, misses + 1}
        end
      end)

    new_stats = %{stats | hits: stats.hits + hits, misses: stats.misses + misses}
    {:reply, result, %{state | stats: new_stats}}
  end

  @impl GenServer
  def handle_call(:stats, _from, %{stats: stats} = state) do
    total = stats.hits + stats.misses
    hit_rate = if total > 0, do: stats.hits / total, else: 0.0

    response = Map.put(stats, :hit_rate, hit_rate)
    {:reply, response, state}
  end

  @impl GenServer
  def handle_cast({:put, key, value}, %{table: table, ttl: ttl, stats: stats} = state) do
    entry =
      if ttl do
        {key, value, System.monotonic_time(:millisecond) + ttl}
      else
        {key, value}
      end

    :ets.insert(table, entry)
    new_stats = %{stats | puts: stats.puts + 1}

    {:noreply, maybe_evict(%{state | stats: new_stats})}
  end

  @impl GenServer
  def handle_cast({:put_multiple, key_values}, %{table: table, ttl: ttl, stats: stats} = state) do
    entries =
      if ttl do
        expires_at = System.monotonic_time(:millisecond) + ttl
        Enum.map(key_values, fn {key, value} -> {key, value, expires_at} end)
      else
        Enum.map(key_values, fn {key, value} -> {key, value} end)
      end

    :ets.insert(table, entries)
    new_stats = %{stats | puts: stats.puts + map_size(key_values)}

    {:noreply, maybe_evict(%{state | stats: new_stats})}
  end

  @impl GenServer
  def handle_cast({:invalidate, key}, %{table: table, stats: stats} = state) do
    :ets.delete(table, key)
    new_stats = %{stats | invalidations: stats.invalidations + 1}
    {:noreply, %{state | stats: new_stats}}
  end

  @impl GenServer
  def handle_cast({:invalidate_multiple, keys}, %{table: table, stats: stats} = state) do
    Enum.each(keys, &:ets.delete(table, &1))
    new_stats = %{stats | invalidations: stats.invalidations + length(keys)}
    {:noreply, %{state | stats: new_stats}}
  end

  @impl GenServer
  def handle_cast(:clear, %{table: table, stats: stats} = state) do
    count = :ets.info(table, :size)
    :ets.delete_all_objects(table)
    new_stats = %{stats | invalidations: stats.invalidations + count}
    {:noreply, %{state | stats: new_stats}}
  end

  @impl GenServer
  def handle_cast(:warm, %{warmer: nil} = state) do
    Logger.warning("Cannot warm cache #{state.name}: no warmer function configured")
    {:noreply, state}
  end

  @impl GenServer
  def handle_cast(:warm, %{warmer: warmer} = state) do
    case safe_warm(warmer) do
      {:ok, data} when is_map(data) ->
        put_multiple(state.name, data)
        Logger.info("Warmed cache #{state.name} with #{map_size(data)} entries")

      {:error, error} ->
        Logger.warning("Failed to warm cache #{state.name}: #{inspect(error)}")

      _ ->
        Logger.warning("Warmer for cache #{state.name} returned invalid data (expected map)")
    end

    {:noreply, state}
  end

  @impl GenServer
  def handle_info(:warm_cache, state) do
    handle_cast(:warm, state)
  end

  # Private Functions

  defp via_tuple(name) do
    PhoenixKit.Cache.Registry.via_tuple(name)
  end

  defp safe_warm(warmer) when is_function(warmer, 0) do
    {:ok, warmer.()}
  rescue
    error -> {:error, error}
  end

  defp maybe_evict(%{max_size: nil} = state), do: state

  defp maybe_evict(%{table: table, max_size: max_size} = state) do
    current_size = :ets.info(table, :size)

    if current_size > max_size do
      # Simple FIFO eviction - delete oldest entries
      excess = current_size - max_size

      :ets.first(table)
      |> evict_n_entries(table, excess)
    end

    state
  end

  defp evict_n_entries(_key, _table, 0), do: :ok
  defp evict_n_entries(:"$end_of_table", _table, _n), do: :ok

  defp evict_n_entries(key, table, n) do
    next_key = :ets.next(table, key)
    :ets.delete(table, key)
    evict_n_entries(next_key, table, n - 1)
  end

  # Check if we're in compilation or test mode where cache infrastructure may not be available
  defp compilation_or_test_mode? do
    # During compilation, the application environment is not fully loaded
    # Check if we're in a context where the registry hasn't been started
    case Registry.whereis_name({PhoenixKit.Cache.Registry, :settings}) do
      :undefined -> true
      pid when is_pid(pid) -> false
<<<<<<< HEAD
      _ -> true
=======
>>>>>>> 4f4e077d
    end
  rescue
    # If Registry module isn't available or any error occurs, assume compilation mode
    _ -> true
  end
end<|MERGE_RESOLUTION|>--- conflicted
+++ resolved
@@ -530,10 +530,6 @@
     case Registry.whereis_name({PhoenixKit.Cache.Registry, :settings}) do
       :undefined -> true
       pid when is_pid(pid) -> false
-<<<<<<< HEAD
-      _ -> true
-=======
->>>>>>> 4f4e077d
     end
   rescue
     # If Registry module isn't available or any error occurs, assume compilation mode
