--- conflicted
+++ resolved
@@ -1221,12 +1221,6 @@
   # Check if we're in compilation mode where database/cache infrastructure isn't available
   defp compilation_mode? do
     # During compilation, Config module may not be fully loaded
-<<<<<<< HEAD
-    # Check if repo is configured - if not, we're likely in compilation mode
-    case PhoenixKit.Config.get(:repo, nil) do
-      nil -> true
-      _ -> false
-=======
     # Check if repo is configured AND available - if not, we're in compilation mode
     case PhoenixKit.Config.get(:repo, nil) do
       nil ->
@@ -1236,14 +1230,11 @@
         # Even if repo is configured, it might not be started yet
         # In that case, we're effectively in "compilation mode" for queries
         not repo_available?()
->>>>>>> 4f4e077d
     end
   rescue
     # If we can't even check the config, we're definitely in compilation mode
     _ -> true
   end
-<<<<<<< HEAD
-=======
 
   # Check if the repository is available and ready to accept queries
   defp repo_available? do
@@ -1268,5 +1259,4 @@
     # Config not available
     _ -> false
   end
->>>>>>> 4f4e077d
 end