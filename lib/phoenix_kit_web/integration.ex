--- conflicted
+++ resolved
@@ -77,13 +77,9 @@
     url_prefix =
       case raw_prefix do
         "" -> "/"
-<<<<<<< HEAD
-        prefix -> prefix
-=======
         nil -> "/"
         prefix when is_binary(prefix) -> prefix
         _ -> "/"
->>>>>>> dc0e529d
       end
 
     quote do
