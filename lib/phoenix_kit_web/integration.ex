--- conflicted
+++ resolved
@@ -66,25 +66,18 @@
   """
   defmacro phoenix_kit_routes do
     # Get URL prefix at compile time and handle empty string case for router compatibility
-    raw_prefix =
-      try do
-        PhoenixKit.Config.get_url_prefix()
-      rescue
-        # Fallback if config not available at compile time
-        _ -> "/phoenix_kit"
-      end
-
-    url_prefix =
-      case raw_prefix do
-<<<<<<< HEAD
-        prefix when is_binary(prefix) and prefix != "" -> prefix
-=======
-        "" -> "/"
-        nil -> "/"
-        prefix when is_binary(prefix) -> prefix
->>>>>>> a93268f3
-        _ -> "/"
-      end
+    raw_prefix = try do
+      PhoenixKit.Config.get_url_prefix()
+    rescue
+      _ -> "/phoenix_kit"  # Fallback if config not available at compile time
+    end
+    
+    url_prefix = case raw_prefix do
+      "" -> "/"
+      nil -> "/"
+      prefix when is_binary(prefix) -> prefix
+      _ -> "/"
+    end
 
     quote do
       # Define the auto-setup pipeline
