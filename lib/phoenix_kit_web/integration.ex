defmodule PhoenixKitWeb.Integration do
  @moduledoc """
  Integration helpers for adding PhoenixKit to Phoenix applications.

  ## Basic Usage

  Add to your router:

      defmodule MyAppWeb.Router do
        use MyAppWeb, :router
        import PhoenixKitWeb.Integration

        # Add PhoenixKit routes
        phoenix_kit_routes()  # Default: /phoenix_kit prefix
      end

  ## Layout Integration

  Configure parent layouts in config.exs:

      config :phoenix_kit,
        repo: MyApp.Repo,
        layout: {MyAppWeb.Layouts, :app},
        root_layout: {MyAppWeb.Layouts, :root}

  ## Authentication Callbacks

  Use in your app's live_sessions:

  - `:phoenix_kit_mount_current_scope` - Mounts user and scope (recommended)
  - `:phoenix_kit_ensure_authenticated_scope` - Requires authentication
  - `:phoenix_kit_redirect_if_authenticated_scope` - Redirects if logged in

  ## Routes Created

  Authentication routes:
  - /users/register, /users/log-in, /users/magic-link
  - /users/settings, /users/reset-password, /users/confirm
  - /users/log-out (GET/DELETE)

  Admin routes (Owner/Admin only):
  - /admin/dashboard, /admin/users, /admin/users/roles
  - /admin/users/live_sessions, /admin/users/sessions
  - /admin/settings, /admin/modules

  ## DaisyUI Setup

  1. Install: `npm install daisyui@latest`
  2. Add to tailwind.config.js:
     - Content: `"../../deps/phoenix_kit"`
     - Plugin: `require('daisyui')`

  ## Layout Templates

  Use `{@inner_content}` not `render_slot(@inner_block)`:

      <%!-- Correct --%>
      <main>{@inner_content}</main>

  ## Scope Usage in Templates

      <%= if PhoenixKit.Users.Auth.Scope.authenticated?(@phoenix_kit_current_scope) do %>
        Welcome, {PhoenixKit.Users.Auth.Scope.user_email(@phoenix_kit_current_scope)}!
      <% end %>

  """
  defmacro phoenix_kit_routes do
    # Get URL prefix at compile time and handle empty string case for router compatibility
    raw_prefix =
      try do
        PhoenixKit.Config.get_url_prefix()
      rescue
        # Fallback if config not available at compile time
        _ -> "/phoenix_kit"
      end

    url_prefix =
      case raw_prefix do
        "" -> "/"
        prefix -> prefix
      end

    quote do
      # Define the auto-setup pipeline
      pipeline :phoenix_kit_auto_setup do
        plug PhoenixKitWeb.Integration, :phoenix_kit_auto_setup
      end

      pipeline :phoenix_kit_redirect_if_authenticated do
        plug PhoenixKitWeb.Users.Auth, :phoenix_kit_redirect_if_user_is_authenticated
      end

      pipeline :phoenix_kit_require_authenticated do
        plug PhoenixKitWeb.Users.Auth, :fetch_phoenix_kit_current_user
        plug PhoenixKitWeb.Users.Auth, :phoenix_kit_require_authenticated_user
      end

      scope unquote(url_prefix), PhoenixKitWeb do
        pipe_through [:browser, :phoenix_kit_auto_setup]

        post "/users/log-in", Users.SessionController, :create
        delete "/users/log-out", Users.SessionController, :delete
        get "/users/log-out", Users.SessionController, :get_logout
        get "/users/magic-link/:token", Users.MagicLinkController, :verify

        # Email webhook endpoint (no authentication required)
        post "/webhooks/email", Controllers.EmailWebhookController, :handle
      end

      # LiveView routes with proper authentication
      scope unquote(url_prefix), PhoenixKitWeb do
        pipe_through [:browser, :phoenix_kit_auto_setup]

        live_session :phoenix_kit_redirect_if_user_is_authenticated,
          on_mount: [{PhoenixKitWeb.Users.Auth, :phoenix_kit_redirect_if_authenticated_scope}] do
          # live "/test", TestLive, :index  # Moved to require_authenticated section
          live "/users/register", Users.RegistrationLive, :new
          live "/users/log-in", Users.LoginLive, :new
          live "/users/magic-link", Users.MagicLinkLive, :new
          live "/users/reset-password", Users.ForgotPasswordLive, :new
          live "/users/reset-password/:token", Users.ResetPasswordLive, :edit
        end

        live_session :phoenix_kit_current_user,
          on_mount: [{PhoenixKitWeb.Users.Auth, :phoenix_kit_mount_current_scope}] do
          live "/users/confirm/:token", Users.ConfirmationLive, :edit
          live "/users/confirm", Users.ConfirmationInstructionsLive, :new
        end

        live_session :phoenix_kit_require_authenticated_user,
          on_mount: [{PhoenixKitWeb.Users.Auth, :phoenix_kit_ensure_authenticated_scope}] do
          live "/users/settings", Users.SettingsLive, :edit
          live "/users/settings/confirm-email/:token", Users.SettingsLive, :confirm_email
        end

        live_session :phoenix_kit_admin,
          on_mount: [{PhoenixKitWeb.Users.Auth, :phoenix_kit_ensure_admin}] do
          live "/admin/dashboard", Live.DashboardLive, :index
          live "/admin", Live.DashboardLive, :index
          live "/admin/users", Live.Users.UsersLive, :index
          live "/admin/users/new", Users.UserFormLive, :new
          live "/admin/users/edit/:id", Users.UserFormLive, :edit
          live "/admin/users/roles", Live.Users.RolesLive, :index
          live "/admin/users/live_sessions", Live.Users.LiveSessionsLive, :index
          live "/admin/users/sessions", Live.Users.SessionsLive, :index
          live "/admin/settings", Live.SettingsLive, :index
          live "/admin/modules", Live.ModulesLive, :index
          live "/admin/settings/referral-codes", Live.Modules.ReferralCodesLive, :index
<<<<<<< HEAD
          live "/admin/settings/emails", Live.Modules.EmailSystemLive, :index
=======
          live "/admin/settings/email-tracking", Live.Modules.EmailTrackingLive, :index
          live "/admin/settings/languages", Live.Modules.LanguagesLive, :index
>>>>>>> b8dfeff3
          live "/admin/users/referral-codes", Live.Users.ReferralCodesLive, :index
          live "/admin/users/referral-codes/new", Live.Users.ReferralCodeFormLive, :new
          live "/admin/users/referral-codes/edit/:id", Live.Users.ReferralCodeFormLive, :edit
          live "/admin/emails/dashboard", Live.EmailSystem.EmailMetricsLive, :index
          live "/admin/emails", Live.EmailSystem.EmailLogsLive, :index
          live "/admin/emails/email/:id", Live.EmailSystem.EmailDetailsLive, :show
          live "/admin/emails/queue", Live.EmailSystem.EmailQueueLive, :index
          live "/admin/emails/blocklist", Live.EmailSystem.EmailBlocklistLive, :index
        end
      end
    end
  end

  def init(opts) do
    opts
  end

  def call(conn, :phoenix_kit_auto_setup) do
    # Add backward compatibility for layouts that use render_slot(@inner_block)
    Plug.Conn.assign(conn, :inner_block, [])
  end
end<|MERGE_RESOLUTION|>--- conflicted
+++ resolved
@@ -146,12 +146,8 @@
           live "/admin/settings", Live.SettingsLive, :index
           live "/admin/modules", Live.ModulesLive, :index
           live "/admin/settings/referral-codes", Live.Modules.ReferralCodesLive, :index
-<<<<<<< HEAD
           live "/admin/settings/emails", Live.Modules.EmailSystemLive, :index
-=======
-          live "/admin/settings/email-tracking", Live.Modules.EmailTrackingLive, :index
           live "/admin/settings/languages", Live.Modules.LanguagesLive, :index
->>>>>>> b8dfeff3
           live "/admin/users/referral-codes", Live.Users.ReferralCodesLive, :index
           live "/admin/users/referral-codes/new", Live.Users.ReferralCodeFormLive, :new
           live "/admin/users/referral-codes/edit/:id", Live.Users.ReferralCodeFormLive, :edit
