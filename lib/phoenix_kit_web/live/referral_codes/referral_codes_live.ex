--- conflicted
+++ resolved
@@ -3,10 +3,7 @@
 
   alias PhoenixKit.ReferralCodes
   alias PhoenixKit.Settings
-<<<<<<< HEAD
-=======
   alias PhoenixKit.Utils.Date, as: UtilsDate
->>>>>>> 90bf81b1
 
   def mount(_params, session, socket) do
     # Get current path for navigation
