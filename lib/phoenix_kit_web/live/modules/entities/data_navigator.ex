defmodule PhoenixKitWeb.Live.Modules.Entities.DataNavigator do
  @moduledoc """
<<<<<<< HEAD
  LiveView для навигации и управления данными сущностей.
  Отображает записи данных для выбранной entity с фильтрацией и пагинацией.
  """
=======
  LiveView for browsing and managing entity data records.
  Provides table view with pagination, search, filtering, and bulk operations.
  """

>>>>>>> 03829687
  use PhoenixKitWeb, :live_view

  alias PhoenixKit.Entities
  alias PhoenixKit.Entities.EntityData
  alias PhoenixKit.Settings
  alias PhoenixKit.Utils.Routes

  def mount(params, _session, socket) do
    # Set locale for LiveView process
    locale = params["locale"] || socket.assigns[:current_locale] || "en"
    Gettext.put_locale(PhoenixKitWeb.Gettext, locale)
    Process.put(:phoenix_kit_current_locale, locale)

    project_title = Settings.get_setting("project_title", "PhoenixKit")

    entities = Entities.list_entities()

    # Get entity from route params using slug (entity_slug or entity_id for backwards compat)
    {entity, entity_id} =
      case params["entity_slug"] || params["entity_id"] do
        nil ->
          {nil, nil}

        slug when is_binary(slug) ->
          # Try to get entity by name (slug)
          case Entities.get_entity_by_name(slug) do
            nil -> {nil, nil}
            entity -> {entity, entity.id}
          end
      end

    # Get stats filtered by entity if one is selected
    stats = EntityData.get_data_stats(entity_id)

    # Set page title based on entity
    page_title =
      if entity do
        entity.display_name
      else
        gettext("Data Navigator")
      end

    socket =
      socket
      |> assign(:current_locale, locale)
      |> assign(:page_title, page_title)
      |> assign(:project_title, project_title)
      |> assign(:entities, entities)
      |> assign(:total_records, stats.total_records)
      |> assign(:published_records, stats.published_records)
      |> assign(:draft_records, stats.draft_records)
      |> assign(:archived_records, stats.archived_records)
      |> assign(:selected_entity, entity)
      |> assign(:selected_entity_id, entity_id)
      |> assign(:selected_status, "all")
      |> assign(:search_term, "")
      |> assign(:view_mode, "table")

    {:ok, socket}
  end

  def handle_params(params, _url, socket) do
    # Get entity from slug in params (entity_slug or entity_id for backwards compat)
    {entity, entity_id} =
      case params["entity_slug"] || params["entity_id"] do
        nil ->
          {socket.assigns.selected_entity, socket.assigns.selected_entity_id}

        "" ->
          {nil, nil}

        slug when is_binary(slug) ->
          case Entities.get_entity_by_name(slug) do
            nil -> {nil, nil}
            entity -> {entity, entity.id}
          end
      end

    # Recalculate stats if entity changed
    socket =
      if entity_id != socket.assigns.selected_entity_id do
        stats = EntityData.get_data_stats(entity_id)

        socket
        |> assign(:total_records, stats.total_records)
        |> assign(:published_records, stats.published_records)
        |> assign(:draft_records, stats.draft_records)
        |> assign(:archived_records, stats.archived_records)
      else
        socket
      end

    status = params["status"] || "all"
    search_term = params["search"] || ""
    view_mode = params["view"] || socket.assigns.view_mode

    socket =
      socket
      |> assign(:selected_entity, entity)
      |> assign(:selected_entity_id, entity_id)
      |> assign(:selected_status, status)
      |> assign(:search_term, search_term)
      |> assign(:view_mode, view_mode)
      |> apply_filters()

    {:noreply, socket}
  end

  def handle_event("toggle_view_mode", %{"mode" => mode}, socket) do
    params =
      build_url_params(
        socket.assigns.selected_entity_id,
        socket.assigns.selected_status,
        socket.assigns.search_term,
        mode
      )

    path = build_base_path(socket.assigns.selected_entity_id)
    locale = socket.assigns[:current_locale] || "en"

    socket =
      push_patch(socket, to: Routes.path("#{path}?#{params}", locale: locale))

    {:noreply, socket}
  end

  def handle_event("filter_by_entity", %{"entity_id" => ""}, socket) do
    params =
      build_url_params(
        nil,
        socket.assigns.selected_status,
        socket.assigns.search_term,
        socket.assigns.view_mode
      )

    path = build_base_path(nil)
    locale = socket.assigns[:current_locale] || "en"

    socket =
      push_patch(socket, to: Routes.path("#{path}?#{params}", locale: locale))

    {:noreply, socket}
  end

  def handle_event("filter_by_entity", %{"entity_id" => entity_id}, socket) do
    entity_id = String.to_integer(entity_id)

    params =
      build_url_params(
        entity_id,
        socket.assigns.selected_status,
        socket.assigns.search_term,
        socket.assigns.view_mode
      )

    path = build_base_path(entity_id)
    locale = socket.assigns[:current_locale] || "en"

    socket =
      push_patch(socket, to: Routes.path("#{path}?#{params}", locale: locale))

    {:noreply, socket}
  end

  def handle_event("filter_by_status", %{"status" => status}, socket) do
    params =
      build_url_params(
        socket.assigns.selected_entity_id,
        status,
        socket.assigns.search_term,
        socket.assigns.view_mode
      )

    path = build_base_path(socket.assigns.selected_entity_id)
    locale = socket.assigns[:current_locale] || "en"

    socket =
      push_patch(socket, to: Routes.path("#{path}?#{params}", locale: locale))

    {:noreply, socket}
  end

  def handle_event("search", %{"search" => %{"term" => term}}, socket) do
    params =
      build_url_params(
        socket.assigns.selected_entity_id,
        socket.assigns.selected_status,
        term,
        socket.assigns.view_mode
      )

    path = build_base_path(socket.assigns.selected_entity_id)
    locale = socket.assigns[:current_locale] || "en"

    socket =
      push_patch(socket, to: Routes.path("#{path}?#{params}", locale: locale))

    {:noreply, socket}
  end

  def handle_event("clear_filters", _params, socket) do
    params =
      build_url_params(socket.assigns.selected_entity_id, "all", "", socket.assigns.view_mode)

    path = build_base_path(socket.assigns.selected_entity_id)
    full_path = if params != "", do: "#{path}?#{params}", else: path

    socket =
      push_patch(socket, to: Routes.locale_aware_path(socket.assigns, full_path))

    {:noreply, socket}
  end

  def handle_event("archive_data", %{"id" => id}, socket) do
    data_record = EntityData.get_data!(String.to_integer(id))

    case EntityData.update_data(data_record, %{status: "archived"}) do
      {:ok, _data} ->
        socket =
          socket
          |> apply_filters()
          |> put_flash(:info, gettext("Data record archived successfully"))

        {:noreply, socket}

      {:error, _changeset} ->
        socket = put_flash(socket, :error, gettext("Failed to archive data record"))
        {:noreply, socket}
    end
  end

  def handle_event("restore_data", %{"id" => id}, socket) do
    data_record = EntityData.get_data!(String.to_integer(id))

    case EntityData.update_data(data_record, %{status: "published"}) do
      {:ok, _data} ->
        socket =
          socket
          |> apply_filters()
          |> put_flash(:info, gettext("Data record restored successfully"))

        {:noreply, socket}

      {:error, _changeset} ->
        socket = put_flash(socket, :error, gettext("Failed to restore data record"))
        {:noreply, socket}
    end
  end

  def handle_event("toggle_status", %{"id" => id}, socket) do
    data_record = EntityData.get_data!(String.to_integer(id))

    new_status =
      case data_record.status do
        "draft" -> "published"
        "published" -> "archived"
        "archived" -> "draft"
      end

    case EntityData.update_data(data_record, %{status: new_status}) do
      {:ok, _updated_data} ->
        # Refresh data list
        entity_data_records = EntityData.list_all_data()
        stats = EntityData.get_data_stats()

        socket =
          socket
          |> assign(:entity_data_records, entity_data_records)
          |> assign(:published_records, stats.published_records)
          |> assign(:draft_records, stats.draft_records)
          |> assign(:archived_records, stats.archived_records)
          |> put_flash(
            :info,
            gettext("Status updated to %{status}", status: status_label(new_status))
          )

        {:noreply, socket}

      {:error, _changeset} ->
        socket = put_flash(socket, :error, gettext("Failed to update status"))
        {:noreply, socket}
    end
  end

  # Helper Functions

  defp build_base_path(nil), do: "/admin/entities/data"

  defp build_base_path(entity_id) when is_integer(entity_id) do
    # Get entity by ID to get its slug
    case Entities.get_entity!(entity_id) do
      nil -> "/admin/entities/data"
      entity -> "/admin/entities/#{entity.name}/data"
    end
  end

  defp build_url_params(_entity_id, status, search_term, view_mode) do
    params = []

    # Don't include entity_id in query params since it's in the path

    params =
      if status && status != "all" do
        [{"status", status} | params]
      else
        params
      end

    params =
      if search_term && String.trim(search_term) != "" do
        [{"search", search_term} | params]
      else
        params
      end

    params =
      if view_mode && view_mode != "table" do
        [{"view", view_mode} | params]
      else
        params
      end

    URI.encode_query(params)
  end

  defp apply_filters(socket) do
    entity_id = socket.assigns[:selected_entity_id]
    status = socket.assigns[:selected_status] || "all"
    search_term = socket.assigns[:search_term] || ""

    # Start with all data
    entity_data_records = EntityData.list_all_data()

    # Apply entity filter
    entity_data_records =
      if entity_id do
        Enum.filter(entity_data_records, fn record -> record.entity_id == entity_id end)
      else
        entity_data_records
      end

    # Apply status filter
    entity_data_records =
      if status != "all" do
        Enum.filter(entity_data_records, fn record -> record.status == status end)
      else
        entity_data_records
      end

    # Apply search filter
    entity_data_records =
      if String.trim(search_term) != "" do
        search_term_lower = String.downcase(search_term)

        Enum.filter(entity_data_records, fn record ->
          title_match = String.contains?(String.downcase(record.title || ""), search_term_lower)
          slug_match = String.contains?(String.downcase(record.slug || ""), search_term_lower)
          title_match || slug_match
        end)
      else
        entity_data_records
      end

    assign(socket, :entity_data_records, entity_data_records)
  end

  def status_badge_class(status) do
    case status do
      "published" -> "badge-success"
      "draft" -> "badge-warning"
      "archived" -> "badge-neutral"
      _ -> "badge-outline"
    end
  end

  def status_label(status) do
    case status do
      "published" -> gettext("Published")
      "draft" -> gettext("Draft")
      "archived" -> gettext("Archived")
      _ -> gettext("Unknown")
    end
  end

  def status_icon(status) do
    case status do
      "published" -> "hero-check-circle"
      "draft" -> "hero-pencil"
      "archived" -> "hero-archive-box"
      _ -> "hero-question-mark-circle"
    end
  end

  def get_entity_name(entities, entity_id) do
    case Enum.find(entities, &(&1.id == entity_id)) do
      nil -> gettext("Unknown")
      entity -> entity.display_name
    end
  end

  def get_entity_slug(entities, entity_id) do
    case Enum.find(entities, &(&1.id == entity_id)) do
      nil -> ""
      entity -> entity.name
    end
  end

  def truncate_text(text, length \\ 100)

  def truncate_text(text, length) when is_binary(text) do
    if String.length(text) > length do
      String.slice(text, 0, length) <> "..."
    else
      text
    end
  end

  def truncate_text(_, _), do: ""

  def format_data_preview(data) when is_map(data) do
    # Show first few key-value pairs as preview
    data
    |> Enum.take(3)
    |> Enum.map_join(" • ", fn {key, value} ->
      "#{key}: #{truncate_text(to_string(value), 30)}"
    end)
  end

  def format_data_preview(_), do: ""
end<|MERGE_RESOLUTION|>--- conflicted
+++ resolved
@@ -1,15 +1,9 @@
 defmodule PhoenixKitWeb.Live.Modules.Entities.DataNavigator do
   @moduledoc """
-<<<<<<< HEAD
-  LiveView для навигации и управления данными сущностей.
-  Отображает записи данных для выбранной entity с фильтрацией и пагинацией.
-  """
-=======
   LiveView for browsing and managing entity data records.
   Provides table view with pagination, search, filtering, and bulk operations.
   """
 
->>>>>>> 03829687
   use PhoenixKitWeb, :live_view
 
   alias PhoenixKit.Entities
