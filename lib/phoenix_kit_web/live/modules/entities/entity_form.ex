--- conflicted
+++ resolved
@@ -1,15 +1,9 @@
 defmodule PhoenixKitWeb.Live.Modules.Entities.EntityForm do
   @moduledoc """
-<<<<<<< HEAD
-  LiveView для создания и редактирования сущностей (entities).
-  Управляет схемой сущности, полями и их валидацией.
-  """
-=======
   LiveView for creating and editing entity schemas.
   Provides form interface for defining entity fields, types, and validation rules.
   """
 
->>>>>>> 03829687
   use PhoenixKitWeb, :live_view
 
   alias PhoenixKit.Entities
@@ -299,16 +293,6 @@
   def handle_event("save_field", %{"field" => field_params}, socket) do
     field_form = socket.assigns.field_form || %{}
     merged_params = Map.merge(field_form, field_params)
-<<<<<<< HEAD
-
-    # Sanitize options
-    merged_params = sanitize_field_options(merged_params)
-
-    # Validate and save
-    case validate_and_save_field(merged_params, socket) do
-      {:ok, socket} -> {:noreply, socket}
-      {:error, error_message, socket} -> {:noreply, assign(socket, :field_error, error_message)}
-=======
     sanitized_options = sanitize_field_options(merged_params)
     merged_params = Map.put(merged_params, "options", sanitized_options)
 
@@ -324,7 +308,6 @@
     else
       {:error, error_message} ->
         {:noreply, assign(socket, :field_error, error_message)}
->>>>>>> 03829687
     end
   end
 
