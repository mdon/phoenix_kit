--- conflicted
+++ resolved
@@ -668,7 +668,6 @@
 
   def render_column_cell(user, column_id, current_user, date_time_settings) do
     case TableColumns.get_column_metadata(column_id) do
-<<<<<<< HEAD
       %{type: :email} ->
         render_email_cell(user)
 
@@ -689,7 +688,6 @@
 
       %{type: :location} ->
         render_location_cell(user, column_id)
-=======
       %{type: type} = metadata ->
         render_cell_by_type(type, metadata, user, column_id, current_user, date_time_settings)
 
@@ -817,59 +815,15 @@
       "-"
     end
   end
->>>>>>> 4f4e077d
 
   defp render_location_cell(user, column_id) do
     field = get_user_field(user, column_id)
     if field && field != "", do: truncate_text(field, @max_cell_length), else: "-"
   end
 
-<<<<<<< HEAD
-      _ ->
-        render_default_cell(user, column_id)
-    end
-  end
-
-  # Column cell rendering helpers
-  defp render_email_cell(user), do: truncate_text(user.email, @max_cell_length)
-
-  defp render_string_cell(user, column_id) do
-    field = get_user_field(user, column_id)
-    if field, do: truncate_text(field, @max_cell_length), else: "-"
-  end
-
-  defp render_composite_cell(user, "full_name"),
-    do: truncate_text(User.full_name(user), @max_cell_length)
-
-  defp render_composite_cell(_user, _column_id), do: "-"
-
-  defp render_roles_cell(user) do
-    _roles = get_user_roles(user)
-    get_primary_role_name_unsafe(user)
-  end
-
-  defp render_status_cell(user), do: if(user.is_active, do: "Active", else: "Inactive")
-
-  defp render_datetime_cell(user, column_id, current_user, date_time_settings) do
-    field = get_user_field(user, column_id)
-
-    if field do
-      truncate_text(
-        UtilsDate.format_datetime_with_user_timezone_cached(
-          field,
-          current_user,
-          date_time_settings
-        ),
-        @max_cell_length
-      )
-    else
-      "-"
-    end
-=======
   defp render_default_cell(user, column_id) do
     field = get_user_field(user, column_id)
     if field, do: truncate_text(field, @max_cell_length), else: "-"
->>>>>>> 4f4e077d
   end
 
   defp render_location_cell(user, column_id) do
