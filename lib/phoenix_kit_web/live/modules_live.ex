--- conflicted
+++ resolved
@@ -98,8 +98,7 @@
         {:noreply, socket}
     end
   end
-<<<<<<< HEAD
-
+  
   def handle_event("toggle_multi_language", _params, socket) do
     # Toggle multi-language system
     new_enabled = !socket.assigns.multi_language_enabled
@@ -142,6 +141,4 @@
     # For ModulesLive, always return modules path
     Routes.path("/admin/modules")
   end
-=======
->>>>>>> c0bdbe7d
 end