--- conflicted
+++ resolved
@@ -142,11 +142,7 @@
                 </div>
 
                 <.link
-<<<<<<< HEAD
-                  navigate={PhoenixKit.Utils.Routes.path("/admin/referral-codes")}
-=======
                   navigate={PhoenixKit.Utils.Routes.path("/admin/users/referral-codes")}
->>>>>>> 1c66221c
                   class="btn btn-outline btn-primary btn-sm"
                 >
                   <PhoenixKitWeb.Components.Core.Icons.icon_settings class="w-4 h-4 mr-1" />
@@ -261,11 +257,7 @@
                   Status: <span class="font-medium text-success">Active</span>
                 </div>
                 <.link
-<<<<<<< HEAD
-                  navigate={PhoenixKit.Utils.Routes.path("/admin/email-logs")}
-=======
                   navigate={PhoenixKit.Utils.Routes.path("/admin/emails")}
->>>>>>> 1c66221c
                   class="btn btn-outline btn-primary btn-sm"
                 >
                   <PhoenixKitWeb.Components.Core.Icons.icon_email class="w-4 h-4 mr-1" />
